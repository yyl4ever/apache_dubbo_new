/*
 * Licensed to the Apache Software Foundation (ASF) under one or more
 * contributor license agreements.  See the NOTICE file distributed with
 * this work for additional information regarding copyright ownership.
 * The ASF licenses this file to You under the Apache License, Version 2.0
 * (the "License"); you may not use this file except in compliance with
 * the License.  You may obtain a copy of the License at
 *
 *     http://www.apache.org/licenses/LICENSE-2.0
 *
 * Unless required by applicable law or agreed to in writing, software
 * distributed under the License is distributed on an "AS IS" BASIS,
 * WITHOUT WARRANTIES OR CONDITIONS OF ANY KIND, either express or implied.
 * See the License for the specific language governing permissions and
 * limitations under the License.
 */

package org.apache.dubbo.common.constants;

import org.apache.dubbo.common.URL;

import java.net.NetworkInterface;
import java.util.Properties;
import java.util.concurrent.ExecutorService;
import java.util.regex.Pattern;

public interface CommonConstants {
    String DUBBO = "dubbo";

    String TRIPLE = "tri";

    String PROVIDER = "provider";

    String CONSUMER = "consumer";

    String CALLBACK = "callback";

    String APPLICATION_KEY = "application";

    String APPLICATION_VERSION_KEY = "application.version";

    String APPLICATION_PROTOCOL_KEY = "application-protocol";

    String METADATA_SERVICE_PORT_KEY = "metadata-service-port";

    String METADATA_SERVICE_PROTOCOL_KEY = "metadata-service-protocol";

    String METRICS_SERVICE_PORT_KEY = "metrics-service-port";

    String METRICS_SERVICE_PROTOCOL_KEY = "metrics-service-protocol";

    String LIVENESS_PROBE_KEY = "liveness-probe";

    String READINESS_PROBE_KEY = "readiness-probe";

    String STARTUP_PROBE = "startup-probe";

    String REMOTE_APPLICATION_KEY = "remote.application";

    String ENABLED_KEY = "enabled";

    String DISABLED_KEY = "disabled";

    String DUBBO_PROPERTIES_KEY = "dubbo.properties.file";

    String DEFAULT_DUBBO_PROPERTIES = "dubbo.properties";

    String DUBBO_MIGRATION_KEY = "dubbo.migration.file";

    String DUBBO_MIGRATION_FILE_ENABLE = "dubbo.migration-file.enable";

    String DEFAULT_DUBBO_MIGRATION_FILE = "dubbo-migration.yaml";

    String ANY_VALUE = "*";

    /**
     * @since 2.7.8
     */
    char COMMA_SEPARATOR_CHAR = ',';

    String COMMA_SEPARATOR = ",";

    String DOT_SEPARATOR = ".";

    Pattern COMMA_SPLIT_PATTERN = Pattern.compile("\\s*[,]+\\s*");

    String PATH_SEPARATOR = "/";

    String PROTOCOL_SEPARATOR = "://";

    String PROTOCOL_SEPARATOR_ENCODED = URL.encode(PROTOCOL_SEPARATOR);

    String REGISTRY_SEPARATOR = "|";

    Pattern REGISTRY_SPLIT_PATTERN = Pattern.compile("\\s*[|;]+\\s*");

    Pattern D_REGISTRY_SPLIT_PATTERN = Pattern.compile("\\s*[|]+\\s*");

    String SEMICOLON_SEPARATOR = ";";

    Pattern SEMICOLON_SPLIT_PATTERN = Pattern.compile("\\s*[;]+\\s*");

    Pattern EQUAL_SPLIT_PATTERN = Pattern.compile("\\s*[=]+\\s*");

    String DEFAULT_PROXY = "javassist";

    String DEFAULT_DIRECTORY = "dubbo";

    String PROTOCOL_KEY = "protocol";

    String DEFAULT_PROTOCOL = "dubbo";

    String DEFAULT_THREAD_NAME = "Dubbo";

    int DEFAULT_CORE_THREADS = 0;

    int DEFAULT_THREADS = 200;

    String EXECUTOR_SERVICE_COMPONENT_KEY = ExecutorService.class.getName();

    String CONSUMER_SHARED_EXECUTOR_SERVICE_COMPONENT_KEY = "CONSUMER_SHARED_SERVICE_EXECUTOR";

    String THREADPOOL_KEY = "threadpool";

    String THREAD_NAME_KEY = "threadname";

    String CORE_THREADS_KEY = "corethreads";

    String THREAD_POOL_EXHAUSTED_LISTENERS_KEY = "thread-pool-exhausted-listeners";

    String JSON_CHECK_LEVEL_KEY = "jsonCheckLevel";

    String THREADS_KEY = "threads";

    String QUEUES_KEY = "queues";

    String ALIVE_KEY = "alive";

    String DEFAULT_THREADPOOL = "limited";

    String DEFAULT_CLIENT_THREADPOOL = "cached";

    String IO_THREADS_KEY = "iothreads";

    String KEEP_ALIVE_KEY = "keep.alive";

    int DEFAULT_QUEUES = 0;

    int DEFAULT_ALIVE = 60 * 1000;

    String TIMEOUT_KEY = "timeout";

    int DEFAULT_TIMEOUT = 1000;

    String SESSION_KEY = "session";

    // used by invocation attachments to transfer timeout from Consumer to Provider.
    // works as a replacement of TIMEOUT_KEY on wire, which seems to be totally useless in previous releases).
    String TIMEOUT_ATTACHMENT_KEY = "_TO";

    String TIMEOUT_ATTACHMENT_KEY_LOWER = "_to";

    String TIME_COUNTDOWN_KEY = "timeout-countdown";

    String ENABLE_TIMEOUT_COUNTDOWN_KEY = "enable-timeout-countdown";

    String REMOVE_VALUE_PREFIX = "-";

    String PROPERTIES_CHAR_SEPARATOR = "-";

    String UNDERLINE_SEPARATOR = "_";

    String SEPARATOR_REGEX = "_|-";

    String GROUP_CHAR_SEPARATOR = ":";

    String HIDE_KEY_PREFIX = ".";

    String DOT_REGEX = "\\.";

    String DEFAULT_KEY_PREFIX = "default.";

    String DEFAULT_KEY = "default";

    String PREFERRED_KEY = "preferred";

    /**
     * Default timeout value in milliseconds for server shutdown
     */
    int DEFAULT_SERVER_SHUTDOWN_TIMEOUT = 10000;

    String SIDE_KEY = "side";

    String PROVIDER_SIDE = "provider";

    String CONSUMER_SIDE = "consumer";

    String ANYHOST_KEY = "anyhost";

    String ANYHOST_VALUE = "0.0.0.0";

    String LOCALHOST_KEY = "localhost";

    String LOCALHOST_VALUE = "127.0.0.1";

    String METHODS_KEY = "methods";

    String METHOD_KEY = "method";

    String PID_KEY = "pid";

    String TIMESTAMP_KEY = "timestamp";

    String GROUP_KEY = "group";

    String PATH_KEY = "path";

    String ADDRESS_KEY = "address";

    String INTERFACE_KEY = "interface";

    String FILE_KEY = "file";

    String FILTER_KEY = "filter";

    String DUMP_DIRECTORY = "dump.directory";

    String DUMP_ENABLE = "dump.enable";

    String CLASSIFIER_KEY = "classifier";

    String VERSION_KEY = "version";

    String REVISION_KEY = "revision";

    String METADATA_KEY = "metadata-type";

    String REPORT_METADATA_KEY = "report-metadata";

    String REPORT_DEFINITION_KEY = "report-definition";

    String DEFAULT_METADATA_STORAGE_TYPE = "local";

    String REMOTE_METADATA_STORAGE_TYPE = "remote";

    String INTERFACE_REGISTER_MODE = "interface";

    String INSTANCE_REGISTER_MODE = "instance";

    String DEFAULT_REGISTER_MODE = "all";

    String GENERIC_KEY = "generic";

    /**
     * The composite metadata storage type includes {@link #DEFAULT_METADATA_STORAGE_TYPE "local"} and
     * {@link #REMOTE_METADATA_STORAGE_TYPE "remote"}.
     *
     * @since 2.7.8
     */
    String COMPOSITE_METADATA_STORAGE_TYPE = "composite";

    /**
     * Consumer side 's proxy class
     */
    String PROXY_CLASS_REF = "refClass";

    /**
     * generic call
     */
    String $INVOKE = "$invoke";
    String $INVOKE_ASYNC = "$invokeAsync";
    String GENERIC_PARAMETER_DESC = "Ljava/lang/String;[Ljava/lang/String;[Ljava/lang/Object;";

    /**
     * echo call
     */
    String $ECHO = "$echo";
    /**
     * package version in the manifest
     */
    String RELEASE_KEY = "release";

    String PROTOBUF_MESSAGE_CLASS_NAME = "com.google.protobuf.Message";

    int MAX_PROXY_COUNT = 65535;

    String MONITOR_KEY = "monitor";
    String BACKGROUND_KEY = "background";
    String CLUSTER_KEY = "cluster";
    String MERGEABLE_CLUSTER_NAME = "mergeable";
    String USERNAME_KEY = "username";
    String PASSWORD_KEY = "password";
    String HOST_KEY = "host";
    String PORT_KEY = "port";
    String DUBBO_IP_TO_BIND = "DUBBO_IP_TO_BIND";

    /**
     * broadcast cluster.
     */
    String BROADCAST_CLUSTER = "broadcast";

    /**
     * The property name for {@link NetworkInterface#getDisplayName() the name of network interface} that
     * the Dubbo application prefers
     *
     * @since 2.7.6
     */
    String DUBBO_PREFERRED_NETWORK_INTERFACE = "dubbo.network.interface.preferred";

    @Deprecated
    String SHUTDOWN_WAIT_SECONDS_KEY = "dubbo.service.shutdown.wait.seconds";
    String SHUTDOWN_WAIT_KEY = "dubbo.service.shutdown.wait";
    String DUBBO_PROTOCOL = "dubbo";

    String DUBBO_LABELS = "dubbo.labels";
    String DUBBO_ENV_KEYS = "dubbo.env.keys";

    String CONFIG_CONFIGFILE_KEY = "config-file";
    String CONFIG_ENABLE_KEY = "highest-priority";
    String CONFIG_NAMESPACE_KEY = "namespace";
    String CHECK_KEY = "check";

    String BACKLOG_KEY = "backlog";

    String HEARTBEAT_EVENT = null;
    String MOCK_HEARTBEAT_EVENT = "H";
    String READONLY_EVENT = "R";
    String WRITEABLE_EVENT = "W";

    String REFERENCE_FILTER_KEY = "reference.filter";

    String HEADER_FILTER_KEY = "header.filter";

    String INVOCATION_INTERCEPTOR_KEY = "invocation.interceptor";

    String INVOKER_LISTENER_KEY = "invoker.listener";

    String REGISTRY_PROTOCOL_LISTENER_KEY = "registry.protocol.listener";

    String DUBBO_VERSION_KEY = "dubbo";

    String TAG_KEY = "dubbo.tag";

    /**
     * To decide whether to make connection when the client is created
     */
    String LAZY_CONNECT_KEY = "lazy";

    String STUB_EVENT_KEY = "dubbo.stub.event";

    String REFERENCE_INTERCEPTOR_KEY = "reference.interceptor";

    String SERVICE_FILTER_KEY = "service.filter";

    String EXPORTER_LISTENER_KEY = "exporter.listener";

    /**
     * After simplify the registry, should add some parameter individually for provider.
     *
     * @since 2.7.0
     */
    String EXTRA_KEYS_KEY = "extra-keys";

    String GENERIC_SERIALIZATION_NATIVE_JAVA = "nativejava";

    String GENERIC_SERIALIZATION_GSON = "gson";

    String GENERIC_SERIALIZATION_DEFAULT = "true";

    String GENERIC_SERIALIZATION_BEAN = "bean";

    String GENERIC_RAW_RETURN = "raw.return";

    String GENERIC_SERIALIZATION_PROTOBUF = "protobuf-json";

    String GENERIC_WITH_CLZ_KEY = "generic.include.class";

    /**
     * Whether to cache locally, default is true
     */
    String REGISTRY_LOCAL_FILE_CACHE_ENABLED = "file-cache";

    String METADATA_INFO_CACHE_EXPIRE_KEY = "metadata-info-cache.expire";

    int DEFAULT_METADATA_INFO_CACHE_EXPIRE = 10 * 60 * 1000;

    String METADATA_INFO_CACHE_SIZE_KEY = "metadata-info-cache.size";

    int DEFAULT_METADATA_INFO_CACHE_SIZE = 16;

    /**
     * The limit of callback service instances for one interface on every client
     */
    String CALLBACK_INSTANCES_LIMIT_KEY = "callbacks";

    /**
     * The default limit number for callback service instances
     *
     * @see #CALLBACK_INSTANCES_LIMIT_KEY
     */
    int DEFAULT_CALLBACK_INSTANCES = 1;

    String LOADBALANCE_KEY = "loadbalance";

    String DEFAULT_LOADBALANCE = "random";

    String RETRIES_KEY = "retries";

    String FORKS_KEY = "forks";

    int DEFAULT_RETRIES = 2;

    int DEFAULT_FAILBACK_TIMES = 3;

    String INTERFACES = "interfaces";

    String SSL_ENABLED_KEY = "ssl-enabled";

    String SERVICE_PATH_PREFIX = "service.path.prefix";

    String PROTOCOL_SERVER_SERVLET = "servlet";

    String PROTOCOL_SERVER = "server";

    String IPV6_KEY = "ipv6";

    /**
     * The parameter key for the class path of the ServiceNameMapping {@link Properties} file
     *
     * @since 2.7.8
     */
    String SERVICE_NAME_MAPPING_PROPERTIES_FILE_KEY = "service-name-mapping.properties-path";

    /**
     * The default class path of the ServiceNameMapping {@link Properties} file
     *
     * @since 2.7.8
     */
    String DEFAULT_SERVICE_NAME_MAPPING_PROPERTIES_PATH = "META-INF/dubbo/service-name-mapping.properties";

    String CLASS_DESERIALIZE_BLOCK_ALL = "dubbo.security.serialize.blockAllClassExceptAllow";

    String CLASS_DESERIALIZE_ALLOWED_LIST = "dubbo.security.serialize.allowedClassList";

    String CLASS_DESERIALIZE_BLOCKED_LIST = "dubbo.security.serialize.blockedClassList";

    String ENABLE_NATIVE_JAVA_GENERIC_SERIALIZE = "dubbo.security.serialize.generic.native-java-enable";

    String SERIALIZE_BLOCKED_LIST_FILE_PATH = "security/serialize.blockedlist";

    String SERIALIZE_ALLOW_LIST_FILE_PATH = "security/serialize.allowlist";

    String SERIALIZE_CHECK_STATUS_KEY = "dubbo.application.serialize-check-status";

    String QOS_LIVE_PROBE_EXTENSION = "dubbo.application.liveness-probe";

    String QOS_READY_PROBE_EXTENSION = "dubbo.application.readiness-probe";

    String QOS_STARTUP_PROBE_EXTENSION = "dubbo.application.startup-probe";

    String REGISTRY_DELAY_NOTIFICATION_KEY = "delay-notification";

    String CACHE_CLEAR_TASK_INTERVAL = "dubbo.application.url.cache.task.interval";
    String CACHE_CLEAR_WAITING_THRESHOLD = "dubbo.application.url.cache.clear.waiting";

    String CLUSTER_INTERCEPTOR_COMPATIBLE_KEY = "dubbo.application.cluster.interceptor.compatible";

    String UTF8ENCODE = "UTF-8";

    /**
     * Pseudo URL prefix for loading from the class path: "classpath:".
     */
    String CLASSPATH_URL_PREFIX = "classpath:";

    String DEFAULT_VERSION = "0.0.0";

    String CLASS_DESERIALIZE_OPEN_CHECK = "dubbo.security.serialize.openCheckClass";

    String ROUTER_KEY = "router";

    String EXPORT_ASYNC_KEY = "export-async";

    String REFER_ASYNC_KEY = "refer-async";

    String EXPORT_BACKGROUND_KEY = "export-background";

    String REFER_BACKGROUND_KEY = "refer-background";

    String EXPORT_THREAD_NUM_KEY = "export-thread-num";

    String REFER_THREAD_NUM_KEY = "refer-thread-num";

    int DEFAULT_EXPORT_THREAD_NUM = 10;

    int DEFAULT_REFER_THREAD_NUM = 10;

    int DEFAULT_DELAY_NOTIFICATION_TIME = 5000;

    int DEFAULT_DELAY_EXECUTE_TIMES = 10;

    /**
     * Url merge processor key
     */
    String URL_MERGE_PROCESSOR_KEY = "url-merge-processor";

    String DUBBO_MONITOR_ADDRESS = "dubbo.monitor.address";

    String SERVICE_NAME_MAPPING_KEY = "service-name-mapping";

    String SCOPE_MODEL = "scopeModel";

    String SERVICE_MODEL = "serviceModel";

    /**
     * The property name for {@link NetworkInterface#getDisplayName() the name of network interface} that
     * the Dubbo application will be ignored
     *
     * @since 2.7.6
     */
    String DUBBO_NETWORK_IGNORED_INTERFACE = "dubbo.network.interface.ignored";

    String OS_NAME_KEY = "os.name";

    String OS_LINUX_PREFIX = "linux";

    String OS_WIN_PREFIX = "win";

    String RECONNECT_TASK_TRY_COUNT = "dubbo.reconnect.reconnectTaskTryCount";

    int DEFAULT_RECONNECT_TASK_TRY_COUNT = 10;

    String RECONNECT_TASK_PERIOD = "dubbo.reconnect.reconnectTaskPeriod";

    int DEFAULT_RECONNECT_TASK_PERIOD = 1000;

    String RESELECT_COUNT = "dubbo.reselect.count";

    int DEFAULT_RESELECT_COUNT = 10;

    String ENABLE_CONNECTIVITY_VALIDATION = "dubbo.connectivity.validation";

    String DUBBO_INTERNAL_APPLICATION = "DUBBO_INTERNAL_APPLICATION";

    String RETRY_TIMES_KEY = "retry-times";

    String RETRY_PERIOD_KEY = "retry-period";

    String SYNC_REPORT_KEY = "sync-report";

    String CYCLE_REPORT_KEY = "cycle-report";

    String WORKING_CLASSLOADER_KEY = "WORKING_CLASSLOADER";

    String STAGED_CLASSLOADER_KEY = "STAGED_CLASSLOADER";

    String PROVIDER_ASYNC_KEY = "PROVIDER_ASYNC";

    String REGISTER_IP_KEY = "register.ip";

    String CURRENT_CLUSTER_INVOKER_KEY = "currentClusterInvoker";

    String ENABLE_ROUTER_SNAPSHOT_PRINT_KEY = "ENABLE_ROUTER_SNAPSHOT_PRINT";

    String INJVM_COPY_UTIL_KEY = "injvm-copy-util";

    String INJVM_IGNORE_SAME_MODULE_KEY = "injvm.ignore.same-module";

    String SET_FUTURE_IN_SYNC_MODE = "future.sync.set";

    String CLEAR_FUTURE_AFTER_GET = "future.clear.once";

    String NATIVE_STUB = "nativestub";

    String METADATA = "metadata";

    String IGNORE_LISTEN_SHUTDOWN_HOOK = "dubbo.shutdownHook.listenIgnore";

    String OPTIMIZER_KEY = "optimizer";

    String PREFER_JSON_FRAMEWORK_NAME = "dubbo.json-framework.prefer";

    /**
     * @since 3.1.0
     */
    String MESH_ENABLE = "mesh-enable";

    /**
     * @since 3.1.0
     */
    Integer DEFAULT_MESH_PORT = 80;

    /**
     * @since 3.1.0
     */
    String SVC = ".svc.";

    /**
     * Domain name suffix used inside k8s.
     *
     * @since 3.1.0
     */
    String DEFAULT_CLUSTER_DOMAIN = "cluster.local";

    /**
     * @since 3.1.0
     */
    String UNLOAD_CLUSTER_RELATED = "unloadClusterRelated";

    /**
     * used for thread isolation between services
     */
    String SERVICE_EXECUTOR = "service-executor";
    String EXECUTOR_MANAGEMENT_MODE = "executor-management-mode";
    String EXECUTOR_MANAGEMENT_MODE_DEFAULT = "default";
    String EXECUTOR_MANAGEMENT_MODE_ISOLATION = "isolation";


    /**
     * used in JVMUtil.java ,Control stack print lines, default is 32 lines
     */
    String DUBBO_JSTACK_MAXLINE = "dubbo.jstack-dump.max-line";


    String ENCODE_IN_IO_THREAD_KEY = "encode.in.io";
    boolean DEFAULT_ENCODE_IN_IO_THREAD = false;

    /**
     * @since 3.2.0
     */
    String BYTE_ACCESSOR_KEY = "byte.accessor";

    String PAYLOAD = "payload";

    String DUBBO_METRICS_CONFIGCENTER_ENABLE = "dubbo.metrics.configcenter.enable";

    Integer TRI_EXCEPTION_CODE_NOT_EXISTS = 0;

    String PACKABLE_METHOD_FACTORY_KEY = "serialize.packable.factory";

    String DUBBO_PACKABLE_METHOD_FACTORY = "dubbo.application.parameters." + PACKABLE_METHOD_FACTORY_KEY;

    String DUBBO_TAG_HEADER = "dubbo-tag";

    String REST_SERVICE_DEPLOYER_URL_ATTRIBUTE_KEY = "restServiceDeployerAttributeKey";

    String SERVICE_DEPLOYER_ATTRIBUTE_KEY = "serviceDeployer";
<<<<<<< HEAD

    String RESTEASY_NETTY_HTTP_REQUEST_ATTRIBUTE_KEY = "resteasyNettyHttpRequest";
=======
>>>>>>> c96a8f37

    String DUBBO_MANUAL_REGISTER_KEY = "dubbo.application.manual-register";

    String EXT_PROTOCOL = "ext.protocol";

    String IS_EXTRA = "isExtra";
}<|MERGE_RESOLUTION|>--- conflicted
+++ resolved
@@ -644,11 +644,8 @@
     String REST_SERVICE_DEPLOYER_URL_ATTRIBUTE_KEY = "restServiceDeployerAttributeKey";
 
     String SERVICE_DEPLOYER_ATTRIBUTE_KEY = "serviceDeployer";
-<<<<<<< HEAD
-
-    String RESTEASY_NETTY_HTTP_REQUEST_ATTRIBUTE_KEY = "resteasyNettyHttpRequest";
-=======
->>>>>>> c96a8f37
+
+
 
     String DUBBO_MANUAL_REGISTER_KEY = "dubbo.application.manual-register";
 
