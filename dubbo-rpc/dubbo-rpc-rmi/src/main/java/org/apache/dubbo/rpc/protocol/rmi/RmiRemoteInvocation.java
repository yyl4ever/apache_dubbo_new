/*
 * Licensed to the Apache Software Foundation (ASF) under one or more
 * contributor license agreements.  See the NOTICE file distributed with
 * this work for additional information regarding copyright ownership.
 * The ASF licenses this file to You under the Apache License, Version 2.0
 * (the "License"); you may not use this file except in compliance with
 * the License.  You may obtain a copy of the License at
 *
 *     http://www.apache.org/licenses/LICENSE-2.0
 *
 * Unless required by applicable law or agreed to in writing, software
 * distributed under the License is distributed on an "AS IS" BASIS,
 * WITHOUT WARRANTIES OR CONDITIONS OF ANY KIND, either express or implied.
 * See the License for the specific language governing permissions and
 * limitations under the License.
 */
package org.apache.dubbo.rpc.protocol.rmi;

import org.apache.dubbo.common.utils.StringUtils;
import org.apache.dubbo.rpc.RpcContext;

import org.aopalliance.intercept.MethodInvocation;
import org.springframework.remoting.support.RemoteInvocation;

import java.lang.reflect.InvocationTargetException;
import java.util.HashMap;
import java.util.Map;

import static org.apache.dubbo.rpc.Constants.GENERIC_KEY;

public class RmiRemoteInvocation extends RemoteInvocation {
    private static final long serialVersionUID = 1L;
    private static final String DUBBO_ATTACHMENTS_ATTR_NAME = "dubbo.attachments";

    /**
     * executed on consumer side
     */
    public RmiRemoteInvocation(MethodInvocation methodInvocation) {
        super(methodInvocation);
        addAttribute(DUBBO_ATTACHMENTS_ATTR_NAME, new HashMap<>(RpcContext.getContext().getAttachments()));
    }

    /**
     * Need to restore context on provider side (Though context will be overridden by Invocation's attachment
     * when ContextFilter gets executed, we will restore the attachment when Invocation is constructed, check more
     * from {@link org.apache.dubbo.rpc.proxy.InvokerInvocationHandler}
     */
    @SuppressWarnings("unchecked")
    @Override
    public Object invoke(Object targetObject) throws NoSuchMethodException, IllegalAccessException,
            InvocationTargetException {
        RpcContext context = RpcContext.getContext();
<<<<<<< HEAD
        context.setAttachments((Map<String, String>) getAttribute(DUBBO_ATTACHMENTS_ATTR_NAME));
        String generic = (String) getAttribute(GENERIC_KEY);
=======
        context.setAttachments((Map<String, Object>) getAttribute(dubboAttachmentsAttrName));
        String generic = (String) getAttribute(Constants.GENERIC_KEY);
>>>>>>> 8e624056
        if (StringUtils.isNotEmpty(generic)) {
            context.setAttachment(GENERIC_KEY, generic);
        }
        try {
            return super.invoke(targetObject);
        } finally {
            context.setAttachments(null);
        }
    }
}<|MERGE_RESOLUTION|>--- conflicted
+++ resolved
@@ -50,13 +50,8 @@
     public Object invoke(Object targetObject) throws NoSuchMethodException, IllegalAccessException,
             InvocationTargetException {
         RpcContext context = RpcContext.getContext();
-<<<<<<< HEAD
-        context.setAttachments((Map<String, String>) getAttribute(DUBBO_ATTACHMENTS_ATTR_NAME));
+        context.setAttachments((Map<String, Object>) getAttribute(DUBBO_ATTACHMENTS_ATTR_NAME));
         String generic = (String) getAttribute(GENERIC_KEY);
-=======
-        context.setAttachments((Map<String, Object>) getAttribute(dubboAttachmentsAttrName));
-        String generic = (String) getAttribute(Constants.GENERIC_KEY);
->>>>>>> 8e624056
         if (StringUtils.isNotEmpty(generic)) {
             context.setAttachment(GENERIC_KEY, generic);
         }
