--- conflicted
+++ resolved
@@ -17,13 +17,9 @@
 package org.apache.dubbo.spring.boot.observability.autoconfigure.otel;
 
 import org.apache.dubbo.common.Version;
-<<<<<<< HEAD
-import org.apache.dubbo.common.utils.StringUtils;
-=======
 import org.apache.dubbo.common.utils.ClassUtils;
 import org.apache.dubbo.config.ApplicationConfig;
 import org.apache.dubbo.rpc.model.ModuleModel;
->>>>>>> 8ac2eaa3
 import org.apache.dubbo.spring.boot.autoconfigure.DubboConfigurationProperties;
 import org.apache.dubbo.spring.boot.observability.autoconfigure.DubboMicrometerTracingAutoConfiguration;
 import org.apache.dubbo.spring.boot.observability.autoconfigure.ObservabilityUtils;
@@ -50,61 +46,59 @@
  */
 @ConditionalOnProperty(prefix = DUBBO_PREFIX, name = "enabled", matchIfMissing = true)
 @AutoConfiguration(
-        before = DubboMicrometerTracingAutoConfiguration.class,
-        afterName = "org.springframework.boot.actuate.autoconfigure.tracing.OpenTelemetryAutoConfiguration")
+    before = DubboMicrometerTracingAutoConfiguration.class,
+    afterName = "org.springframework.boot.actuate.autoconfigure.tracing.OpenTelemetryAutoConfiguration")
 @ConditionalOnDubboTracingEnable
 @ConditionalOnClass(
-        name = {
-            "io.micrometer.tracing.otel.bridge.OtelTracer",
-            "io.opentelemetry.sdk.trace.SdkTracerProvider",
-            "io.opentelemetry.api.OpenTelemetry",
-            "io.micrometer.tracing.SpanCustomizer"
-        })
+    name = {
+        "io.micrometer.tracing.otel.bridge.OtelTracer",
+        "io.opentelemetry.sdk.trace.SdkTracerProvider",
+        "io.opentelemetry.api.OpenTelemetry",
+        "io.micrometer.tracing.SpanCustomizer"
+    })
 @EnableConfigurationProperties(DubboConfigurationProperties.class)
 public class OpenTelemetryAutoConfiguration {
 
     /**
      * Default value for application name if {@code spring.application.name} is not set.
      */
-    private static final String DEFAULT_APPLICATION_NAME = "dubbo-application";
+    private static final String DEFAULT_APPLICATION_NAME = "application";
 
     private final DubboConfigurationProperties dubboConfigProperties;
 
-    OpenTelemetryAutoConfiguration(DubboConfigurationProperties dubboConfigProperties) {
+    private final ModuleModel moduleModel;
+
+    OpenTelemetryAutoConfiguration(DubboConfigurationProperties dubboConfigProperties, ModuleModel moduleModel) {
         this.dubboConfigProperties = dubboConfigProperties;
+        this.moduleModel = moduleModel;
     }
 
     @Bean
     @ConditionalOnMissingBean
     io.opentelemetry.api.OpenTelemetry openTelemetry(
-            io.opentelemetry.sdk.trace.SdkTracerProvider sdkTracerProvider,
-            io.opentelemetry.context.propagation.ContextPropagators contextPropagators) {
+        io.opentelemetry.sdk.trace.SdkTracerProvider sdkTracerProvider,
+        io.opentelemetry.context.propagation.ContextPropagators contextPropagators) {
         return io.opentelemetry.sdk.OpenTelemetrySdk.builder()
-                .setTracerProvider(sdkTracerProvider)
-                .setPropagators(contextPropagators)
-                .build();
+            .setTracerProvider(sdkTracerProvider)
+            .setPropagators(contextPropagators)
+            .build();
     }
 
     @Bean
     @ConditionalOnMissingBean
     io.opentelemetry.sdk.trace.SdkTracerProvider otelSdkTracerProvider(
-            ObjectProvider<io.opentelemetry.sdk.trace.SpanProcessor> spanProcessors,
-            io.opentelemetry.sdk.trace.samplers.Sampler sampler) {
-<<<<<<< HEAD
-        String applicationName = dubboConfigProperties.getApplication().getName();
-        if (StringUtils.isEmpty(applicationName)) {
-            applicationName = DEFAULT_APPLICATION_NAME;
-=======
+        ObjectProvider<io.opentelemetry.sdk.trace.SpanProcessor> spanProcessors,
+        io.opentelemetry.sdk.trace.samplers.Sampler sampler) {
         String applicationName = moduleModel
-                .getApplicationModel()
-                .getApplicationConfigManager()
-                .getApplication()
-                .map(ApplicationConfig::getName)
-                .orElse(DEFAULT_APPLICATION_NAME);
+            .getApplicationModel()
+            .getApplicationConfigManager()
+            .getApplication()
+            .map(ApplicationConfig::getName)
+            .orElse(DEFAULT_APPLICATION_NAME);
         // Due to https://github.com/micrometer-metrics/tracing/issues/343
         String RESOURCE_ATTRIBUTES_CLASS_NAME = "io.opentelemetry.semconv.ResourceAttributes";
         boolean isLowVersion = !ClassUtils.isPresent(
-                RESOURCE_ATTRIBUTES_CLASS_NAME, Thread.currentThread().getContextClassLoader());
+            RESOURCE_ATTRIBUTES_CLASS_NAME, Thread.currentThread().getContextClassLoader());
         AttributeKey<String> serviceNameAttributeKey = AttributeKey.stringKey("service.name");
         String SERVICE_NAME = "SERVICE_NAME";
 
@@ -113,18 +107,17 @@
         }
         try {
             serviceNameAttributeKey = (AttributeKey<String>) ClassUtils.resolveClass(
-                            RESOURCE_ATTRIBUTES_CLASS_NAME,
-                            Thread.currentThread().getContextClassLoader())
-                    .getDeclaredField(SERVICE_NAME)
-                    .get(null);
+                    RESOURCE_ATTRIBUTES_CLASS_NAME,
+                    Thread.currentThread().getContextClassLoader())
+                .getDeclaredField(SERVICE_NAME)
+                .get(null);
         } catch (Throwable ignored) {
->>>>>>> 8ac2eaa3
         }
         io.opentelemetry.sdk.trace.SdkTracerProviderBuilder builder =
-                io.opentelemetry.sdk.trace.SdkTracerProvider.builder()
-                        .setSampler(sampler)
-                        .setResource(io.opentelemetry.sdk.resources.Resource.create(
-                                io.opentelemetry.api.common.Attributes.of(serviceNameAttributeKey, applicationName)));
+            io.opentelemetry.sdk.trace.SdkTracerProvider.builder()
+                .setSampler(sampler)
+                .setResource(io.opentelemetry.sdk.resources.Resource.create(
+                    io.opentelemetry.api.common.Attributes.of(serviceNameAttributeKey, applicationName)));
         spanProcessors.orderedStream().forEach(builder::addSpanProcessor);
         return builder.build();
     }
@@ -132,35 +125,35 @@
     @Bean
     @ConditionalOnMissingBean
     io.opentelemetry.context.propagation.ContextPropagators otelContextPropagators(
-            ObjectProvider<io.opentelemetry.context.propagation.TextMapPropagator> textMapPropagators) {
+        ObjectProvider<io.opentelemetry.context.propagation.TextMapPropagator> textMapPropagators) {
         return io.opentelemetry.context.propagation.ContextPropagators.create(
-                io.opentelemetry.context.propagation.TextMapPropagator.composite(
-                        textMapPropagators.orderedStream().collect(Collectors.toList())));
+            io.opentelemetry.context.propagation.TextMapPropagator.composite(
+                textMapPropagators.orderedStream().collect(Collectors.toList())));
     }
 
     @Bean
     @ConditionalOnMissingBean
     io.opentelemetry.sdk.trace.samplers.Sampler otelSampler() {
         io.opentelemetry.sdk.trace.samplers.Sampler rootSampler =
-                io.opentelemetry.sdk.trace.samplers.Sampler.traceIdRatioBased(
-                        this.dubboConfigProperties.getTracing().getSampling().getProbability());
+            io.opentelemetry.sdk.trace.samplers.Sampler.traceIdRatioBased(
+                this.dubboConfigProperties.getTracing().getSampling().getProbability());
         return io.opentelemetry.sdk.trace.samplers.Sampler.parentBased(rootSampler);
     }
 
     @Bean
     @ConditionalOnMissingBean
     io.opentelemetry.sdk.trace.SpanProcessor otelSpanProcessor(
-            ObjectProvider<io.opentelemetry.sdk.trace.export.SpanExporter> spanExporters,
-            ObjectProvider<io.micrometer.tracing.exporter.SpanExportingPredicate> spanExportingPredicates,
-            ObjectProvider<io.micrometer.tracing.exporter.SpanReporter> spanReporters,
-            ObjectProvider<io.micrometer.tracing.exporter.SpanFilter> spanFilters) {
+        ObjectProvider<io.opentelemetry.sdk.trace.export.SpanExporter> spanExporters,
+        ObjectProvider<io.micrometer.tracing.exporter.SpanExportingPredicate> spanExportingPredicates,
+        ObjectProvider<io.micrometer.tracing.exporter.SpanReporter> spanReporters,
+        ObjectProvider<io.micrometer.tracing.exporter.SpanFilter> spanFilters) {
         return io.opentelemetry.sdk.trace.export.BatchSpanProcessor.builder(
-                        new io.micrometer.tracing.otel.bridge.CompositeSpanExporter(
-                                spanExporters.orderedStream().collect(Collectors.toList()),
-                                spanExportingPredicates.orderedStream().collect(Collectors.toList()),
-                                spanReporters.orderedStream().collect(Collectors.toList()),
-                                spanFilters.orderedStream().collect(Collectors.toList())))
-                .build();
+                new io.micrometer.tracing.otel.bridge.CompositeSpanExporter(
+                    spanExporters.orderedStream().collect(Collectors.toList()),
+                    spanExportingPredicates.orderedStream().collect(Collectors.toList()),
+                    spanReporters.orderedStream().collect(Collectors.toList()),
+                    spanFilters.orderedStream().collect(Collectors.toList())))
+            .build();
     }
 
     @Bean
@@ -172,40 +165,40 @@
     @Bean
     @ConditionalOnMissingBean(io.micrometer.tracing.Tracer.class)
     io.micrometer.tracing.otel.bridge.OtelTracer micrometerOtelTracer(
-            io.opentelemetry.api.trace.Tracer tracer,
-            io.micrometer.tracing.otel.bridge.OtelTracer.EventPublisher eventPublisher,
-            io.micrometer.tracing.otel.bridge.OtelCurrentTraceContext otelCurrentTraceContext) {
+        io.opentelemetry.api.trace.Tracer tracer,
+        io.micrometer.tracing.otel.bridge.OtelTracer.EventPublisher eventPublisher,
+        io.micrometer.tracing.otel.bridge.OtelCurrentTraceContext otelCurrentTraceContext) {
         return new io.micrometer.tracing.otel.bridge.OtelTracer(
-                tracer,
+            tracer,
+            otelCurrentTraceContext,
+            eventPublisher,
+            new io.micrometer.tracing.otel.bridge.OtelBaggageManager(
                 otelCurrentTraceContext,
-                eventPublisher,
-                new io.micrometer.tracing.otel.bridge.OtelBaggageManager(
-                        otelCurrentTraceContext,
-                        this.dubboConfigProperties.getTracing().getBaggage().getRemoteFields(),
-                        Collections.emptyList()));
+                this.dubboConfigProperties.getTracing().getBaggage().getRemoteFields(),
+                Collections.emptyList()));
     }
 
     @Bean
     @ConditionalOnMissingBean
     io.micrometer.tracing.otel.bridge.OtelPropagator otelPropagator(
-            io.opentelemetry.context.propagation.ContextPropagators contextPropagators,
-            io.opentelemetry.api.trace.Tracer tracer) {
+        io.opentelemetry.context.propagation.ContextPropagators contextPropagators,
+        io.opentelemetry.api.trace.Tracer tracer) {
         return new io.micrometer.tracing.otel.bridge.OtelPropagator(contextPropagators, tracer);
     }
 
     @Bean
     @ConditionalOnMissingBean
     io.micrometer.tracing.otel.bridge.OtelTracer.EventPublisher otelTracerEventPublisher(
-            List<io.micrometer.tracing.otel.bridge.EventListener> eventListeners) {
+        List<io.micrometer.tracing.otel.bridge.EventListener> eventListeners) {
         return new OTelEventPublisher(eventListeners);
     }
 
     @Bean
     @ConditionalOnMissingBean
     io.micrometer.tracing.otel.bridge.OtelCurrentTraceContext otelCurrentTraceContext(
-            io.micrometer.tracing.otel.bridge.OtelTracer.EventPublisher publisher) {
+        io.micrometer.tracing.otel.bridge.OtelTracer.EventPublisher publisher) {
         io.opentelemetry.context.ContextStorage.addWrapper(
-                new io.micrometer.tracing.otel.bridge.EventPublishingContextWrapper(publisher));
+            new io.micrometer.tracing.otel.bridge.EventPublishingContextWrapper(publisher));
         return new io.micrometer.tracing.otel.bridge.OtelCurrentTraceContext();
     }
 
@@ -234,50 +227,50 @@
         @Bean
         @ConditionalOnMissingBean
         @ConditionalOnProperty(
-                prefix = ObservabilityUtils.DUBBO_TRACING_PROPAGATION,
-                name = "type",
-                havingValue = "W3C",
-                matchIfMissing = true)
+            prefix = ObservabilityUtils.DUBBO_TRACING_PROPAGATION,
+            name = "type",
+            havingValue = "W3C",
+            matchIfMissing = true)
         io.opentelemetry.context.propagation.TextMapPropagator w3cTextMapPropagatorWithBaggage(
-                io.micrometer.tracing.otel.bridge.OtelCurrentTraceContext otelCurrentTraceContext) {
+            io.micrometer.tracing.otel.bridge.OtelCurrentTraceContext otelCurrentTraceContext) {
             List<String> remoteFields =
-                    this.dubboConfigProperties.getTracing().getBaggage().getRemoteFields();
+                this.dubboConfigProperties.getTracing().getBaggage().getRemoteFields();
             return io.opentelemetry.context.propagation.TextMapPropagator.composite(
-                    io.opentelemetry.api.trace.propagation.W3CTraceContextPropagator.getInstance(),
-                    io.opentelemetry.api.baggage.propagation.W3CBaggagePropagator.getInstance(),
-                    new io.micrometer.tracing.otel.propagation.BaggageTextMapPropagator(
-                            remoteFields,
-                            new io.micrometer.tracing.otel.bridge.OtelBaggageManager(
-                                    otelCurrentTraceContext, remoteFields, Collections.emptyList())));
+                io.opentelemetry.api.trace.propagation.W3CTraceContextPropagator.getInstance(),
+                io.opentelemetry.api.baggage.propagation.W3CBaggagePropagator.getInstance(),
+                new io.micrometer.tracing.otel.propagation.BaggageTextMapPropagator(
+                    remoteFields,
+                    new io.micrometer.tracing.otel.bridge.OtelBaggageManager(
+                        otelCurrentTraceContext, remoteFields, Collections.emptyList())));
         }
 
         @Bean
         @ConditionalOnMissingBean
         @ConditionalOnProperty(prefix = ObservabilityUtils.DUBBO_TRACING_PROPAGATION, name = "type", havingValue = "B3")
         io.opentelemetry.context.propagation.TextMapPropagator b3BaggageTextMapPropagator(
-                io.micrometer.tracing.otel.bridge.OtelCurrentTraceContext otelCurrentTraceContext) {
+            io.micrometer.tracing.otel.bridge.OtelCurrentTraceContext otelCurrentTraceContext) {
             List<String> remoteFields =
-                    this.dubboConfigProperties.getTracing().getBaggage().getRemoteFields();
+                this.dubboConfigProperties.getTracing().getBaggage().getRemoteFields();
             return io.opentelemetry.context.propagation.TextMapPropagator.composite(
-                    io.opentelemetry.extension.trace.propagation.B3Propagator.injectingSingleHeader(),
-                    new io.micrometer.tracing.otel.propagation.BaggageTextMapPropagator(
-                            remoteFields,
-                            new io.micrometer.tracing.otel.bridge.OtelBaggageManager(
-                                    otelCurrentTraceContext, remoteFields, Collections.emptyList())));
+                io.opentelemetry.extension.trace.propagation.B3Propagator.injectingSingleHeader(),
+                new io.micrometer.tracing.otel.propagation.BaggageTextMapPropagator(
+                    remoteFields,
+                    new io.micrometer.tracing.otel.bridge.OtelBaggageManager(
+                        otelCurrentTraceContext, remoteFields, Collections.emptyList())));
         }
 
         @Bean
         @ConditionalOnMissingBean
         @ConditionalOnProperty(
-                prefix = ObservabilityUtils.DUBBO_TRACING_BAGGAGE_CORRELATION,
-                name = "enabled",
-                matchIfMissing = true)
+            prefix = ObservabilityUtils.DUBBO_TRACING_BAGGAGE_CORRELATION,
+            name = "enabled",
+            matchIfMissing = true)
         io.micrometer.tracing.otel.bridge.Slf4JBaggageEventListener otelSlf4JBaggageEventListener() {
             return new io.micrometer.tracing.otel.bridge.Slf4JBaggageEventListener(this.dubboConfigProperties
-                    .getTracing()
-                    .getBaggage()
-                    .getCorrelation()
-                    .getFields());
+                .getTracing()
+                .getBaggage()
+                .getCorrelation()
+                .getFields());
         }
     }
 
@@ -295,10 +288,10 @@
         @Bean
         @ConditionalOnMissingBean
         @ConditionalOnProperty(
-                prefix = ObservabilityUtils.DUBBO_TRACING_PROPAGATION,
-                name = "type",
-                havingValue = "W3C",
-                matchIfMissing = true)
+            prefix = ObservabilityUtils.DUBBO_TRACING_PROPAGATION,
+            name = "type",
+            havingValue = "W3C",
+            matchIfMissing = true)
         io.opentelemetry.api.trace.propagation.W3CTraceContextPropagator w3cTextMapPropagatorWithoutBaggage() {
             return io.opentelemetry.api.trace.propagation.W3CTraceContextPropagator.getInstance();
         }
